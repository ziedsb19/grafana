// Global values
// --------------------------------------------------


// Grays
// -------------------------
$black:                 #000;

// -------------------------
$black:            #000;
$dark-1:           #141414;
$dark-2:           #1f1d1d;
$dark-3:           #292929;
$dark-4:           #333333;
$dark-5:           #444444;
$gray-1:           #555555;
$gray-2:           #7B7B7B;
$gray-3:           #b3b3b3;
$gray-4:           #D8D9DA;
$gray-5:           #ECECEC;
$gray-6:           #f4f5f8;
$gray-7:           #fbfbfb;

$white:            #fff;

// Accent colors
// -------------------------
$blue:                  #33B5E5;
$blue-dark:             #005f81;
$green:                 #609000;
$red:                   #CC3900;
$yellow:                #ECBB13;
$pink:                  #FF4444;
$purple:                #9933CC;
$variable:              #32D1DF;
$orange:                #eb7b18;

$brand-primary:         $orange;
$brand-success:         $green;
$brand-warning:         $brand-primary;
$brand-danger:          $red;

// Status colors
// -------------------------
$online:                #10a345;
$warn:                  #F79520;
$critical:              #ed2e18;

// Scaffolding
// -------------------------
$body-bg:  			   	    rgb(20,20,20);
$page-bg:  			   	    $dark-2;
$body-color:   		 	    $gray-4;
$text-color:   	   		  $gray-4;
$text-color-strong: 	  $white;
$text-color-weak: 		  $gray-2;
$text-color-faint:      $dark-5;
$text-color-emphasis: 	$gray-5;

$text-shadow-strong: 1px 1px 4px $black;
$text-shadow-faint: 1px 1px 4px rgb(45, 45, 45);

// gradients
$brand-gradient: linear-gradient(to right, rgba(255,213,0,0.7) 0%, rgba(255,68,0,0.7) 99%, rgba(255,68,0,0.7) 100%);
$page-gradient: linear-gradient(60deg, transparent 70%, darken($page-bg, 4%) 98%);

// Links
// -------------------------
$link-color:              darken($white, 11%);
$link-color-disabled:     darken($link-color, 30%);
$link-hover-color:        $white;
$external-link-color:     $blue;

// Typography
// -------------------------
$headings-color:       darken($white,11%);
$abbr-border-color: 	 $gray-3 !default;
$text-muted: 			     $text-color-weak;

$blockquote-small-color:  $gray-3 !default;
$blockquote-border-color: $gray-4 !default;

$hr-border-color: rgba(0,0,0,.1) !default;

// Components
$component-active-color: #fff !default;
$component-active-bg:    $brand-primary !default;

// Panel
// -------------------------
$panel-bg: 				      $dark-2;
$panel-border:  	      solid 1px $dark-3;
$panel-drop-zone-bg:    repeating-linear-gradient(-128deg, #111, #111 10px, #191919 10px, #222 20px);
$panel-menu-border:     solid 1px black;

$divider-border-color:        #555;

// Graphite Target Editor
$tight-form-border:   #050505;
$tight-form-bg:     	$dark-3;

$tight-form-func-bg: 		    #333;
$tight-form-func-highlight-bg:  #444;

$modal-background: $black;
$code-tag-bg:      $dark-5;
$code-tag-border:  lighten($code-tag-bg, 2%);


// Lists
$grafanaListBackground:  	  $dark-3;
$grafanaListAccent:      	  lighten($dark-2, 2%);
$grafanaListBorderTop:      $dark-3;
$grafanaListBorderBottom:   $black;
$grafanaListHighlight:      #333;
$grafanaListMainLinkColor:  $text-color;

// Scrollbars
$scrollbarBackground: #3a3a3a;
$scrollbarBackground2: #3a3a3a;
$scrollbarBorder: black;

// Tables
// -------------------------
$table-bg:                    transparent; // overall background-color
$table-bg-accent:             $dark-3; // for striping
$table-bg-hover:              $dark-4; // for hover
$table-border:                $dark-3; // table and cell border

// Buttons
// -------------------------

$btn-primary-bg:              $brand-primary;
$btn-primary-bg-hl:           lighten($brand-primary, 8%);

$btn-secondary-bg:            $blue-dark;
$btn-secondary-bg-hl:     		lighten($blue-dark, 5%);

$btn-success-bg:              lighten($green, 3%);
$btn-success-bg-hl:     	    darken($green, 3%);

$btn-warning-bg:              $brand-warning;
$btn-warning-bg-hl:     	    lighten($brand-warning, 8%);

$btn-danger-bg:               $red;
$btn-danger-bg-hl:            lighten($red, 5%);

$btn-inverse-bg:              $dark-3;
$btn-inverse-bg-hl:     	    lighten($dark-3, 4%);
$btn-inverse-text-color:      $link-color;

$btn-link-color:              $gray-3;

$iconContainerBackground:	    $black;

$btn-divider-left:   $dark-4;
$btn-divider-right:  $dark-2;

$btn-drag-image: '../img/grab_dark.svg';

// Forms
// -------------------------
$input-bg:                       $dark-4;
$input-bg-disabled:              $dark-3;

$input-color:                    $gray-4;
$input-border-color:             $dark-4;
$input-box-shadow:               inset 1px 0px 0.3rem 0px rgba(150, 150, 150, 0.10);
$input-border-focus:             $input-border-color !default;
$input-box-shadow-focus:         rgba(102,175,233,.6) !default;
$input-color-placeholder:        $gray-1 !default;
$input-label-bg:				         $dark-3;
$input-invalid-border-color:     lighten($red, 5%);

// Search
$search-shadow: 0 0 35px 0 $body-bg;

// Dropdowns
// -------------------------
$dropdownBackground:            $dark-3;
$dropdownBorder:                rgba(0,0,0,.2);
$dropdownDividerTop:            transparent;
$dropdownDividerBottom:         #444;
$dropdownDivider:               $dropdownDividerBottom;
$dropdownTitle:                 $link-color-disabled;

$dropdownLinkColor:             $text-color;
$dropdownLinkColorHover:        $white;
$dropdownLinkColorActive:       $white;

$dropdownLinkBackgroundActive:  $dark-4;
$dropdownLinkBackgroundHover:   $dark-4;

// COMPONENT VARIABLES
// --------------------------------------------------

// -------------------------
$placeholderText:         darken($text-color, 25%);


// Horizontal forms & lists
// -------------------------
$horizontalComponentOffset:       180px;


// Wells
// -------------------------
$wellBackground:                  #131517;

$navbarHeight:                    52px;
$navbarBackgroundHighlight:       $dark-3;
$navbarBackground:                $dark-3;
$navbarBorder:                    1px solid $body-bg;

$navbarText:                      $gray-4;
$navbarLinkColor:                 $gray-4;
$navbarLinkColorHover:            $white;
$navbarLinkColorActive:           $navbarLinkColorHover;
$navbarLinkBackgroundHover:       transparent;
$navbarLinkBackgroundActive:      $navbarBackground;
$navbarBrandColor:                $link-color;
$navbarDropdownShadow:            inset 0px 4px 10px -4px $body-bg;

$navbarButtonBackground:          lighten($navbarBackground, 3%);
$navbarButtonBackgroundHighlight: lighten($navbarBackground, 5%);

// Sidemenu
// -------------------------
$side-menu-bg:            $body-bg;
$side-menu-item-hover-bg: $dark-3;
$side-menu-opacity:		  0.97;

// Pagination
// -------------------------
$paginationBackground:                $body-bg;
$paginationBorder:                    transparent;
$paginationActiveBackground:          $blue;

// Form states and alerts
// -------------------------
$state-warning-text:      $warn;
$state-warning-bg:        $brand-warning;

$errorText:               #E84D4D;
$errorBackground:         $btn-danger-bg;

$successText:             #12D95A;
$successBackground:       $btn-success-bg;

$infoText:                $blue-dark;
$infoBackground:          $blue-dark;

// popover
$popover-bg:              $panel-bg;
$popover-color:           $text-color;
$popover-border-color:    $gray-1;

$popover-help-bg:         $btn-secondary-bg;
$popover-help-color:      $text-color;


// Tooltips and popovers
// -------------------------
$tooltipColor:            $popover-help-color;
$tooltipBackground:       $popover-help-bg;
$tooltipArrowWidth:       5px;
$tooltipArrowColor:       $tooltipBackground;
$tooltipLinkColor:        $link-color;
$graph-tooltip-bg:        $dark-1;

// images
$checkboxImageUrl: '../img/checkbox.png';

// cards
$card-background: linear-gradient(135deg, #2f2f2f, #262626);
$card-background-hover: linear-gradient(135deg, #343434, #262626);
$card-shadow: -1px -1px 0 0 hsla(0, 0%, 100%, .1), 1px 1px 0 0 rgba(0, 0, 0, .3);

// footer
$footer-link-color:   $gray-1;
$footer-link-hover:   $gray-4;

<<<<<<< HEAD
// collapse box
$collapse-box-body-border: $dark-5;
$collapse-box-body-error-border: $red;

// json-explorer
$json-explorer-default-color: $text-color;
$json-explorer-string-color: #23d662;
$json-explorer-number-color: $variable;
$json-explorer-boolean-color: $variable;
$json-explorer-null-color: #EEC97D;
$json-explorer-undefined-color: rgb(239, 143, 190);
$json-explorer-function-color: #FD48CB;
$json-explorer-rotate-time: 100ms;
$json-explorer-toggler-opacity: 0.6;
$json-explorer-toggler-color: #45376F;
$json-explorer-bracket-color: #9494FF;
$json-explorer-key-color: #23A0DB;
$json-explorer-url-color: #027BFF;
=======

// Changelog and diff
// -------------------------
$diff-label-bg:         $dark-2;
$diff-label-fg:         $white;

$diff-group-bg:         $dark-4;
$diff-arrow-color:      $white;

$diff-json-bg:          $dark-4;
$diff-json-fg:          $gray-5;

$diff-json-added:       #457740;
$diff-json-deleted:     #a04338;

$diff-json-old:         #a04338;
$diff-json-new:         #457740;

$diff-json-changed-fg:  $gray-5;
$diff-json-changed-num: $text-color;

$diff-json-icon:        $gray-7;
>>>>>>> 812ac5cb
<|MERGE_RESOLUTION|>--- conflicted
+++ resolved
@@ -280,7 +280,6 @@
 $footer-link-color:   $gray-1;
 $footer-link-hover:   $gray-4;
 
-<<<<<<< HEAD
 // collapse box
 $collapse-box-body-border: $dark-5;
 $collapse-box-body-error-border: $red;
@@ -299,7 +298,6 @@
 $json-explorer-bracket-color: #9494FF;
 $json-explorer-key-color: #23A0DB;
 $json-explorer-url-color: #027BFF;
-=======
 
 // Changelog and diff
 // -------------------------
@@ -321,5 +319,4 @@
 $diff-json-changed-fg:  $gray-5;
 $diff-json-changed-num: $text-color;
 
-$diff-json-icon:        $gray-7;
->>>>>>> 812ac5cb
+$diff-json-icon:        $gray-7;